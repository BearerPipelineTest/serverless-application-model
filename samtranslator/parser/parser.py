import logging

from samtranslator.model.exceptions import InvalidDocumentException, InvalidTemplateException, InvalidResourceException
from samtranslator.validator.validator import SamTemplateValidator
from samtranslator.plugins import LifeCycleEvents
from samtranslator.public.sdk.template import SamTemplate

LOG = logging.getLogger(__name__)


class Parser:
    def __init__(self):
        pass

    def parse(self, sam_template, parameter_values, sam_plugins):
        self._validate(sam_template, parameter_values)
        sam_plugins.act(LifeCycleEvents.before_transform_template, sam_template)

    @staticmethod
    def validate_datatypes(sam_template):
        """Validates the datatype within the template """
        if (
            "Resources" not in sam_template
            or not isinstance(sam_template["Resources"], dict)
            or not sam_template["Resources"]
        ):
            raise InvalidDocumentException([InvalidTemplateException("'Resources' section is required")])

        if not all(isinstance(sam_resource, dict) for sam_resource in sam_template["Resources"].values()):
            raise InvalidDocumentException(
                [
                    InvalidTemplateException(
                        "All 'Resources' must be Objects. If you're using YAML, this may be an " "indentation issue."
                    )
                ]
            )

        sam_template_instance = SamTemplate(sam_template)

        for resource_logical_id, sam_resource in sam_template_instance.iterate():
            # NOTE: Properties isn't required for SimpleTable, so we can't check
            # `not isinstance(sam_resources.get("Properties"), dict)` as this would be a breaking change.
            # sam_resource.properties defaults to {} in SamTemplate init
            if not isinstance(sam_resource.properties, dict):
                raise InvalidDocumentException(
                    [
                        InvalidResourceException(
                            resource_logical_id,
                            "All 'Resources' must be Objects and have a 'Properties' Object. If "
                            "you're using YAML, this may be an indentation issue.",
                        )
                    ]
                )

<<<<<<< HEAD
    # private methods
    def _validate(self, sam_template, parameter_values):
        """Validates the template and parameter values and raises exceptions if there's an issue

        :param dict sam_template: SAM template
        :param dict parameter_values: Dictionary of parameter values provided by the user
        """
        if parameter_values is None:
            raise ValueError("`parameter_values` argument is required")

        Parser.validate_datatypes(sam_template)

        SamTemplateValidator.validate(sam_template)
=======
        validator = SamTemplateValidator()
        validation_errors = validator.validate(sam_template)

        if validation_errors:
            LOG.warn("Template schema validation reported the following errors: " + ", ".join(validation_errors))
>>>>>>> 6a3c3639
<|MERGE_RESOLUTION|>--- conflicted
+++ resolved
@@ -52,7 +52,6 @@
                     ]
                 )
 
-<<<<<<< HEAD
     # private methods
     def _validate(self, sam_template, parameter_values):
         """Validates the template and parameter values and raises exceptions if there's an issue
@@ -65,11 +64,6 @@
 
         Parser.validate_datatypes(sam_template)
 
-        SamTemplateValidator.validate(sam_template)
-=======
-        validator = SamTemplateValidator()
-        validation_errors = validator.validate(sam_template)
-
+        validation_errors = SamTemplateValidator.validate(sam_template)
         if validation_errors:
-            LOG.warn("Template schema validation reported the following errors: " + ", ".join(validation_errors))
->>>>>>> 6a3c3639
+            LOG.warn("Template schema validation reported the following errors: " + ", ".join(validation_errors))