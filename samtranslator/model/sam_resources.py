--- conflicted
+++ resolved
@@ -11,12 +11,8 @@
 from .tags.resource_tagging import get_tag_list
 from samtranslator.model import (PropertyType, SamResourceMacro,
                                  ResourceTypeResolver)
-<<<<<<< HEAD
 from samtranslator.model.apigateway import ApiGatewayDeployment, ApiGatewayStage, ApiGatewayDomainName
-=======
-from samtranslator.model.apigateway import ApiGatewayDeployment, ApiGatewayStage
 from samtranslator.model.apigatewayv2 import ApiGatewayV2Stage
->>>>>>> a9388b64
 from samtranslator.model.cloudformation import NestedStack
 from samtranslator.model.dynamodb import DynamoDBTable
 from samtranslator.model.exceptions import (InvalidEventException,
