from samtranslator.model import PropertyType, Resource
from samtranslator.model.types import is_type, is_str, list_of
from samtranslator.model.intrinsics import ref, fnGetAtt


class IAMRole(Resource):
    resource_type = 'AWS::IAM::Role'
    property_types = {
<<<<<<< HEAD
            'AssumeRolePolicyDocument': PropertyType(True, is_type(dict)),
            'ManagedPolicyArns': PropertyType(False, is_type(list)),
            'Path': PropertyType(False, is_str()),
            'Policies': PropertyType(False, is_type(list)),
            'PermissionsBoundary': PropertyType(False, is_str()),
            'Tags': PropertyType(False, list_of(is_type(dict))),
=======
        'AssumeRolePolicyDocument': PropertyType(True, is_type(dict)),
        'ManagedPolicyArns': PropertyType(False, is_type(list)),
        'Path': PropertyType(False, is_str()),
        'Policies': PropertyType(False, is_type(list)),
        'PermissionsBoundary': PropertyType(False, is_str())
>>>>>>> a9388b64
    }

    runtime_attrs = {
        "name": lambda self: ref(self.logical_id),
        "arn": lambda self: fnGetAtt(self.logical_id, "Arn")
    }


class IAMRolePolicies():

    @classmethod
    def cloud_watch_log_assume_role_policy(cls):
        document = {
            'Version': '2012-10-17',
            'Statement': [{
                'Action': ['sts:AssumeRole'],
                'Effect': 'Allow',
                'Principal': {'Service': ['apigateway.amazonaws.com']}
            }]
        }
        return document

    @classmethod
    def lambda_assume_role_policy(cls):
        document = {
            'Version': '2012-10-17',
            'Statement': [{
                'Action': ['sts:AssumeRole'],
                'Effect': 'Allow',
                'Principal': {'Service': ['lambda.amazonaws.com']}
            }]
        }
        return document

    @classmethod
    def dead_letter_queue_policy(cls, action, resource):
        """Return the DeadLetterQueue Policy to be added to the LambdaRole
        :returns: Policy for the DeadLetterQueue
        :rtype: Dict
        """
        return {
            'PolicyName': 'DeadLetterQueuePolicy',
            'PolicyDocument': {
                "Version": "2012-10-17",
                "Statement": [{
                    "Action": action,
                    "Resource": resource,
                    "Effect": "Allow"
                }]
            }
        }<|MERGE_RESOLUTION|>--- conflicted
+++ resolved
@@ -6,20 +6,12 @@
 class IAMRole(Resource):
     resource_type = 'AWS::IAM::Role'
     property_types = {
-<<<<<<< HEAD
-            'AssumeRolePolicyDocument': PropertyType(True, is_type(dict)),
-            'ManagedPolicyArns': PropertyType(False, is_type(list)),
-            'Path': PropertyType(False, is_str()),
-            'Policies': PropertyType(False, is_type(list)),
-            'PermissionsBoundary': PropertyType(False, is_str()),
-            'Tags': PropertyType(False, list_of(is_type(dict))),
-=======
         'AssumeRolePolicyDocument': PropertyType(True, is_type(dict)),
         'ManagedPolicyArns': PropertyType(False, is_type(list)),
         'Path': PropertyType(False, is_str()),
         'Policies': PropertyType(False, is_type(list)),
-        'PermissionsBoundary': PropertyType(False, is_str())
->>>>>>> a9388b64
+        'PermissionsBoundary': PropertyType(False, is_str()),
+        'Tags': PropertyType(False, list_of(is_type(dict))),
     }
 
     runtime_attrs = {
