import logging
from collections import namedtuple

from six import string_types

from samtranslator.metrics.method_decorator import cw_timer
from samtranslator.model.intrinsics import ref, fnGetAtt, make_or_condition
from samtranslator.model.apigateway import (
    ApiGatewayDeployment,
    ApiGatewayRestApi,
    ApiGatewayStage,
    ApiGatewayAuthorizer,
    ApiGatewayResponse,
    ApiGatewayDomainName,
    ApiGatewayBasePathMapping,
    ApiGatewayUsagePlan,
    ApiGatewayUsagePlanKey,
    ApiGatewayApiKey,
)
from samtranslator.model.route53 import Route53RecordSetGroup
from samtranslator.model.exceptions import InvalidResourceException, InvalidTemplateException, InvalidDocumentException
from samtranslator.model.s3_utils.uri_parser import parse_s3_uri
from samtranslator.region_configuration import RegionConfiguration
from samtranslator.swagger.swagger import SwaggerEditor
from samtranslator.model.intrinsics import is_intrinsic, fnSub
from samtranslator.model.lambda_ import LambdaPermission
from samtranslator.translator import logical_id_generator
from samtranslator.translator.arn_generator import ArnGenerator
from samtranslator.model.tags.resource_tagging import get_tag_list
from samtranslator.utils.py27hash_fix import Py27Dict, Py27UniStr

LOG = logging.getLogger(__name__)

_CORS_WILDCARD = "'*'"
CorsProperties = namedtuple(
    "_CorsProperties", ["AllowMethods", "AllowHeaders", "AllowOrigin", "MaxAge", "AllowCredentials"]
)
# Default the Cors Properties to '*' wildcard and False AllowCredentials. Other properties are actually Optional
CorsProperties.__new__.__defaults__ = (None, None, _CORS_WILDCARD, None, False)

AuthProperties = namedtuple(
    "_AuthProperties",
    [
        "Authorizers",
        "DefaultAuthorizer",
        "InvokeRole",
        "AddDefaultAuthorizerToCorsPreflight",
        "ApiKeyRequired",
        "ResourcePolicy",
        "UsagePlan",
    ],
)
AuthProperties.__new__.__defaults__ = (None, None, None, True, None, None, None)
UsagePlanProperties = namedtuple(
    "_UsagePlanProperties", ["CreateUsagePlan", "Description", "Quota", "Tags", "Throttle", "UsagePlanName"]
)
UsagePlanProperties.__new__.__defaults__ = (None, None, None, None, None, None)

GatewayResponseProperties = ["ResponseParameters", "ResponseTemplates", "StatusCode"]


class SharedApiUsagePlan(object):
    """
    Collects API information from different API resources in the same template,
    so that these information can be used in the shared usage plan
    """

    SHARED_USAGE_PLAN_CONDITION_NAME = "SharedUsagePlanCondition"

    def __init__(self):
        self.usage_plan_shared = False
        self.stage_keys_shared = list()
        self.api_stages_shared = list()
        self.depends_on_shared = list()

        # shared resource level attributes
        self.conditions = set()
        self.any_api_without_condition = False
        self.deletion_policy = None
        self.update_replace_policy = None

    def get_combined_resource_attributes(self, resource_attributes, conditions):
        """
        This method returns a dictionary which combines 'DeletionPolicy', 'UpdateReplacePolicy' and 'Condition'
        values of API definitions that could be used in Shared Usage Plan resources.

        Parameters
        ----------
        resource_attributes: Dict[str]
            A dictionary of resource level attributes of the API resource
        conditions: Dict[str]
            Conditions section of the template
        """
        self._set_deletion_policy(resource_attributes.get("DeletionPolicy"))
        self._set_update_replace_policy(resource_attributes.get("UpdateReplacePolicy"))
        self._set_condition(resource_attributes.get("Condition"), conditions)

        combined_resource_attributes = dict()
        if self.deletion_policy:
            combined_resource_attributes["DeletionPolicy"] = self.deletion_policy
        if self.update_replace_policy:
            combined_resource_attributes["UpdateReplacePolicy"] = self.update_replace_policy
        # do not set Condition if any of the API resource does not have Condition in it
        if self.conditions and not self.any_api_without_condition:
            combined_resource_attributes["Condition"] = SharedApiUsagePlan.SHARED_USAGE_PLAN_CONDITION_NAME

        return combined_resource_attributes

    def _set_deletion_policy(self, deletion_policy):
        if deletion_policy:
            if self.deletion_policy:
                # update only if new deletion policy is Retain
                if deletion_policy == "Retain":
                    self.deletion_policy = deletion_policy
            else:
                self.deletion_policy = deletion_policy

    def _set_update_replace_policy(self, update_replace_policy):
        if update_replace_policy:
            if self.update_replace_policy:
                # if new value is Retain or
                # new value is retain and current value is Delete then update its value
                if (update_replace_policy == "Retain") or (
                    update_replace_policy == "Snapshot" and self.update_replace_policy == "Delete"
                ):
                    self.update_replace_policy = update_replace_policy
            else:
                self.update_replace_policy = update_replace_policy

    def _set_condition(self, condition, template_conditions):
        # if there are any API without condition, then skip
        if self.any_api_without_condition:
            return

        if condition and condition not in self.conditions:

            if template_conditions is None:
                raise InvalidTemplateException(
                    "Can't have condition without having 'Conditions' section in the template"
                )

            if self.conditions:
                self.conditions.add(condition)
                or_condition = make_or_condition(self.conditions)
                template_conditions[SharedApiUsagePlan.SHARED_USAGE_PLAN_CONDITION_NAME] = or_condition
            else:
                self.conditions.add(condition)
                template_conditions[SharedApiUsagePlan.SHARED_USAGE_PLAN_CONDITION_NAME] = condition
        elif condition is None:
            self.any_api_without_condition = True
            if template_conditions and SharedApiUsagePlan.SHARED_USAGE_PLAN_CONDITION_NAME in template_conditions:
                del template_conditions[SharedApiUsagePlan.SHARED_USAGE_PLAN_CONDITION_NAME]


class ApiGenerator(object):
    def __init__(
        self,
        logical_id,
        cache_cluster_enabled,
        cache_cluster_size,
        variables,
        depends_on,
        definition_body,
        definition_uri,
        name,
        stage_name,
        shared_api_usage_plan,
        template_conditions,
        tags=None,
        endpoint_configuration=None,
        method_settings=None,
        binary_media=None,
        minimum_compression_size=None,
        cors=None,
        auth=None,
        gateway_responses=None,
        access_log_setting=None,
        canary_setting=None,
        tracing_enabled=None,
        resource_attributes=None,
        passthrough_resource_attributes=None,
        open_api_version=None,
        models=None,
        domain=None,
        description=None,
        mode=None,
    ):
        """Constructs an API Generator class that generates API Gateway resources

        :param logical_id: Logical id of the SAM API Resource
        :param cache_cluster_enabled: Whether cache cluster is enabled
        :param cache_cluster_size: Size of the cache cluster
        :param variables: API Gateway Variables
        :param depends_on: Any resources that need to be depended on
        :param definition_body: API definition
        :param definition_uri: URI to API definition
        :param name: Name of the API Gateway resource
        :param stage_name: Name of the Stage
        :param tags: Stage Tags
        :param access_log_setting: Whether to send access logs and where for Stage
        :param canary_setting: Canary Setting for Stage
        :param tracing_enabled: Whether active tracing with X-ray is enabled
        :param resource_attributes: Resource attributes to add to API resources
        :param passthrough_resource_attributes: Attributes such as `Condition` that are added to derived resources
        :param models: Model definitions to be used by API methods
        :param description: Description of the API Gateway resource
        """
        self.logical_id = logical_id
        self.cache_cluster_enabled = cache_cluster_enabled
        self.cache_cluster_size = cache_cluster_size
        self.variables = variables
        self.depends_on = depends_on
        self.definition_body = definition_body
        self.definition_uri = definition_uri
        self.name = name
        self.stage_name = stage_name
        self.tags = tags
        self.endpoint_configuration = endpoint_configuration
        self.method_settings = method_settings
        self.binary_media = binary_media
        self.minimum_compression_size = minimum_compression_size
        self.cors = cors
        self.auth = auth
        self.gateway_responses = gateway_responses
        self.access_log_setting = access_log_setting
        self.canary_setting = canary_setting
        self.tracing_enabled = tracing_enabled
        self.resource_attributes = resource_attributes
        self.passthrough_resource_attributes = passthrough_resource_attributes
        self.open_api_version = open_api_version
        self.remove_extra_stage = open_api_version
        self.models = models
        self.domain = domain
        self.description = description
        self.shared_api_usage_plan = shared_api_usage_plan
        self.template_conditions = template_conditions
        self.mode = mode

    def _construct_rest_api(self):
        """Constructs and returns the ApiGateway RestApi.

        :returns: the RestApi to which this SAM Api corresponds
        :rtype: model.apigateway.ApiGatewayRestApi
        """
        rest_api = ApiGatewayRestApi(self.logical_id, depends_on=self.depends_on, attributes=self.resource_attributes)
        # NOTE: For backwards compatibility we need to retain BinaryMediaTypes on the CloudFormation Property
        # Removing this and only setting x-amazon-apigateway-binary-media-types results in other issues.
        rest_api.BinaryMediaTypes = self.binary_media
        rest_api.MinimumCompressionSize = self.minimum_compression_size

        if self.endpoint_configuration:
            self._set_endpoint_configuration(rest_api, self.endpoint_configuration)

        elif not RegionConfiguration.is_apigw_edge_configuration_supported():
            # Since this region does not support EDGE configuration, we explicitly set the endpoint type
            # to Regional which is the only supported config.
            self._set_endpoint_configuration(rest_api, "REGIONAL")

        if self.definition_uri and self.definition_body:
            raise InvalidResourceException(
                self.logical_id, "Specify either 'DefinitionUri' or 'DefinitionBody' property and not both."
            )

        if self.open_api_version:
            if not SwaggerEditor.safe_compare_regex_with_string(
                SwaggerEditor.get_openapi_versions_supported_regex(), self.open_api_version
            ):
                raise InvalidResourceException(
                    self.logical_id, "The OpenApiVersion value must be of the format '3.0.0'."
                )

        self._add_cors()
        self._add_auth()
        self._add_gateway_responses()
        self._add_binary_media_types()
        self._add_models()

        if self.definition_uri:
            rest_api.BodyS3Location = self._construct_body_s3_dict()
        elif self.definition_body:
            # # Post Process OpenApi Auth Settings
            self.definition_body = self._openapi_postprocess(self.definition_body)
            rest_api.Body = self.definition_body

        if self.name:
            rest_api.Name = self.name

        if self.description:
            rest_api.Description = self.description

        if self.mode:
            rest_api.Mode = self.mode

        return rest_api

    def _construct_body_s3_dict(self):
        """Constructs the RestApi's `BodyS3Location property`_, from the SAM Api's DefinitionUri property.

        :returns: a BodyS3Location dict, containing the S3 Bucket, Key, and Version of the Swagger definition
        :rtype: dict
        """
        if isinstance(self.definition_uri, dict):
            if not self.definition_uri.get("Bucket", None) or not self.definition_uri.get("Key", None):
                # DefinitionUri is a dictionary but does not contain Bucket or Key property
                raise InvalidResourceException(
                    self.logical_id, "'DefinitionUri' requires Bucket and Key properties to be specified."
                )
            s3_pointer = self.definition_uri

        else:

            # DefinitionUri is a string
            s3_pointer = parse_s3_uri(self.definition_uri)
            if s3_pointer is None:
                raise InvalidResourceException(
                    self.logical_id,
                    "'DefinitionUri' is not a valid S3 Uri of the form "
                    "'s3://bucket/key' with optional versionId query parameter.",
                )

            if isinstance(self.definition_uri, Py27UniStr):
                # self.defintion_uri is a Py27UniStr instance if it is defined in the template
                # we need to preserve the Py27UniStr type
                s3_pointer["Bucket"] = Py27UniStr(s3_pointer["Bucket"])
                s3_pointer["Key"] = Py27UniStr(s3_pointer["Key"])
                if "Version" in s3_pointer:
                    s3_pointer["Version"] = Py27UniStr(s3_pointer["Version"])

        # Construct body_s3 as py27 dict
        body_s3 = Py27Dict()
        body_s3["Bucket"] = s3_pointer["Bucket"]
        body_s3["Key"] = s3_pointer["Key"]
        if "Version" in s3_pointer:
            body_s3["Version"] = s3_pointer["Version"]
        return body_s3

    def _construct_deployment(self, rest_api):
        """Constructs and returns the ApiGateway Deployment.

        :param model.apigateway.ApiGatewayRestApi rest_api: the RestApi for this Deployment
        :returns: the Deployment to which this SAM Api corresponds
        :rtype: model.apigateway.ApiGatewayDeployment
        """
        deployment = ApiGatewayDeployment(
            self.logical_id + "Deployment", attributes=self.passthrough_resource_attributes
        )
        deployment.RestApiId = rest_api.get_runtime_attr("rest_api_id")
        if not self.remove_extra_stage:
            deployment.StageName = "Stage"

        return deployment

    def _construct_stage(self, deployment, swagger, redeploy_restapi_parameters):
        """Constructs and returns the ApiGateway Stage.

        :param model.apigateway.ApiGatewayDeployment deployment: the Deployment for this Stage
        :returns: the Stage to which this SAM Api corresponds
        :rtype: model.apigateway.ApiGatewayStage
        """

        # If StageName is some intrinsic function, then don't prefix the Stage's logical ID
        # This will NOT create duplicates because we allow only ONE stage per API resource
        stage_name_prefix = self.stage_name if isinstance(self.stage_name, string_types) else ""
        if stage_name_prefix.isalnum():
            stage_logical_id = self.logical_id + stage_name_prefix + "Stage"
        else:
            generator = logical_id_generator.LogicalIdGenerator(self.logical_id + "Stage", stage_name_prefix)
            stage_logical_id = generator.gen()
        stage = ApiGatewayStage(stage_logical_id, attributes=self.passthrough_resource_attributes)
        stage.RestApiId = ref(self.logical_id)
        stage.update_deployment_ref(deployment.logical_id)
        stage.StageName = self.stage_name
        stage.CacheClusterEnabled = self.cache_cluster_enabled
        stage.CacheClusterSize = self.cache_cluster_size
        stage.Variables = self.variables
        stage.MethodSettings = self.method_settings
        stage.AccessLogSetting = self.access_log_setting
        stage.CanarySetting = self.canary_setting
        stage.TracingEnabled = self.tracing_enabled

        if swagger is not None:
            deployment.make_auto_deployable(
                stage, self.remove_extra_stage, swagger, self.domain, redeploy_restapi_parameters
            )

        if self.tags is not None:
            stage.Tags = get_tag_list(self.tags)

        return stage

    def _construct_api_domain(self, rest_api):
        """
        Constructs and returns the ApiGateway Domain and BasepathMapping
        """
        if self.domain is None:
            return None, None, None

        if self.domain.get("DomainName") is None or self.domain.get("CertificateArn") is None:
            raise InvalidResourceException(
                self.logical_id, "Custom Domains only works if both DomainName and CertificateArn" " are provided."
            )

        self.domain["ApiDomainName"] = "{}{}".format(
            "ApiGatewayDomainName", logical_id_generator.LogicalIdGenerator("", self.domain.get("DomainName")).gen()
        )

        domain = ApiGatewayDomainName(self.domain.get("ApiDomainName"), attributes=self.passthrough_resource_attributes)
        domain.DomainName = self.domain.get("DomainName")
        endpoint = self.domain.get("EndpointConfiguration")

        if endpoint is None:
            endpoint = "REGIONAL"
            self.domain["EndpointConfiguration"] = "REGIONAL"
        elif endpoint not in ["EDGE", "REGIONAL", "PRIVATE"]:
            raise InvalidResourceException(
                self.logical_id,
                "EndpointConfiguration for Custom Domains must be"
                " one of {}.".format(["EDGE", "REGIONAL", "PRIVATE"]),
            )

        if endpoint == "REGIONAL":
            domain.RegionalCertificateArn = self.domain.get("CertificateArn")
        else:
            domain.CertificateArn = self.domain.get("CertificateArn")

        domain.EndpointConfiguration = {"Types": [endpoint]}

        mutual_tls_auth = self.domain.get("MutualTlsAuthentication", None)
        if mutual_tls_auth:
            if isinstance(mutual_tls_auth, dict):
                if not set(mutual_tls_auth.keys()).issubset({"TruststoreUri", "TruststoreVersion"}):
                    invalid_keys = list()
                    for key in mutual_tls_auth.keys():
                        if not key in {"TruststoreUri", "TruststoreVersion"}:
                            invalid_keys.append(key)
                    invalid_keys.sort()
                    raise InvalidResourceException(
                        ",".join(invalid_keys),
                        "Available MutualTlsAuthentication fields are {}.".format(
                            ["TruststoreUri", "TruststoreVersion"]
                        ),
                    )
                domain.MutualTlsAuthentication = {}
                if mutual_tls_auth.get("TruststoreUri", None):
                    domain.MutualTlsAuthentication["TruststoreUri"] = mutual_tls_auth["TruststoreUri"]
                if mutual_tls_auth.get("TruststoreVersion", None):
                    domain.MutualTlsAuthentication["TruststoreVersion"] = mutual_tls_auth["TruststoreVersion"]
            else:
                raise InvalidResourceException(
                    mutual_tls_auth,
                    "MutualTlsAuthentication must be a map with at least one of the following fields {}.".format(
                        ["TruststoreUri", "TruststoreVersion"]
                    ),
                )

        if self.domain.get("SecurityPolicy", None):
            domain.SecurityPolicy = self.domain["SecurityPolicy"]

        # Create BasepathMappings
        if self.domain.get("BasePath") and isinstance(self.domain.get("BasePath"), string_types):
            basepaths = [self.domain.get("BasePath")]
        elif self.domain.get("BasePath") and isinstance(self.domain.get("BasePath"), list):
            basepaths = self.domain.get("BasePath")
        else:
            basepaths = None

        basepath_resource_list = []

        if basepaths is None:
            basepath_mapping = ApiGatewayBasePathMapping(
                self.logical_id + "BasePathMapping", attributes=self.passthrough_resource_attributes
            )
            basepath_mapping.DomainName = ref(self.domain.get("ApiDomainName"))
            basepath_mapping.RestApiId = ref(rest_api.logical_id)
            basepath_mapping.Stage = ref(rest_api.logical_id + ".Stage")
            basepath_resource_list.extend([basepath_mapping])
        else:
            for path in basepaths:
                path = "".join(e for e in path if e.isalnum())
                logical_id = "{}{}{}".format(self.logical_id, path, "BasePathMapping")
                basepath_mapping = ApiGatewayBasePathMapping(
                    logical_id, attributes=self.passthrough_resource_attributes
                )
                basepath_mapping.DomainName = ref(self.domain.get("ApiDomainName"))
                basepath_mapping.RestApiId = ref(rest_api.logical_id)
                basepath_mapping.Stage = ref(rest_api.logical_id + ".Stage")
                basepath_mapping.BasePath = path
                basepath_resource_list.extend([basepath_mapping])

        # Create the Route53 RecordSetGroup resource
        record_set_group = None
        if self.domain.get("Route53") is not None:
            route53 = self.domain.get("Route53")
            if route53.get("HostedZoneId") is None and route53.get("HostedZoneName") is None:
                raise InvalidResourceException(
                    self.logical_id,
                    "HostedZoneId or HostedZoneName is required to enable Route53 support on Custom Domains.",
                )
            logical_id = logical_id_generator.LogicalIdGenerator(
                "", route53.get("HostedZoneId") or route53.get("HostedZoneName")
            ).gen()
            record_set_group = Route53RecordSetGroup(
                "RecordSetGroup" + logical_id, attributes=self.passthrough_resource_attributes
            )
            if "HostedZoneId" in route53:
                record_set_group.HostedZoneId = route53.get("HostedZoneId")
            if "HostedZoneName" in route53:
                record_set_group.HostedZoneName = route53.get("HostedZoneName")
            record_set_group.RecordSets = self._construct_record_sets_for_domain(self.domain)

        return domain, basepath_resource_list, record_set_group

    def _construct_record_sets_for_domain(self, domain):
        recordset_list = []
        recordset = {}
        route53 = domain.get("Route53")

        recordset["Name"] = domain.get("DomainName")
        recordset["Type"] = "A"
        recordset["AliasTarget"] = self._construct_alias_target(self.domain)
        recordset_list.extend([recordset])

        recordset_ipv6 = {}
        if route53.get("IpV6") is not None and route53.get("IpV6") is True:
            recordset_ipv6["Name"] = domain.get("DomainName")
            recordset_ipv6["Type"] = "AAAA"
            recordset_ipv6["AliasTarget"] = self._construct_alias_target(self.domain)
            recordset_list.extend([recordset_ipv6])

        return recordset_list

    def _construct_alias_target(self, domain):
        alias_target = {}
        route53 = domain.get("Route53")
        target_health = route53.get("EvaluateTargetHealth")

        if target_health is not None:
            alias_target["EvaluateTargetHealth"] = target_health
        if domain.get("EndpointConfiguration") == "REGIONAL":
            alias_target["HostedZoneId"] = fnGetAtt(self.domain.get("ApiDomainName"), "RegionalHostedZoneId")
            alias_target["DNSName"] = fnGetAtt(self.domain.get("ApiDomainName"), "RegionalDomainName")
        else:
            if route53.get("DistributionDomainName") is None:
                route53["DistributionDomainName"] = fnGetAtt(self.domain.get("ApiDomainName"), "DistributionDomainName")
            alias_target["HostedZoneId"] = "Z2FDTNDATAQYW2"
            alias_target["DNSName"] = route53.get("DistributionDomainName")
        return alias_target

    @cw_timer(prefix="Generator", name="Api")
    def to_cloudformation(self, redeploy_restapi_parameters):
        """Generates CloudFormation resources from a SAM API resource

        :returns: a tuple containing the RestApi, Deployment, and Stage for an empty Api.
        :rtype: tuple
        """
        rest_api = self._construct_rest_api()
        domain, basepath_mapping, route53 = self._construct_api_domain(rest_api)
        deployment = self._construct_deployment(rest_api)

        swagger = None
        if rest_api.Body is not None:
            swagger = rest_api.Body
        elif rest_api.BodyS3Location is not None:
            swagger = rest_api.BodyS3Location

        stage = self._construct_stage(deployment, swagger, redeploy_restapi_parameters)
        permissions = self._construct_authorizer_lambda_permission()
        usage_plan = self._construct_usage_plan(rest_api_stage=stage)

        return rest_api, deployment, stage, permissions, domain, basepath_mapping, route53, usage_plan

    def _add_cors(self):
        """
        Add CORS configuration to the Swagger file, if necessary
        """

        INVALID_ERROR = "Invalid value for 'Cors' property"

        if not self.cors:
            return

        if self.cors and not self.definition_body:
            raise InvalidResourceException(
                self.logical_id, "Cors works only with inline Swagger specified in 'DefinitionBody' property."
            )

        if isinstance(self.cors, string_types) or is_intrinsic(self.cors):
            # Just set Origin property. Others will be defaults
            properties = CorsProperties(AllowOrigin=self.cors)
        elif isinstance(self.cors, dict):

            # Make sure keys in the dict are recognized
            if not all(key in CorsProperties._fields for key in self.cors.keys()):
                raise InvalidResourceException(self.logical_id, INVALID_ERROR)

            properties = CorsProperties(**self.cors)

        else:
            raise InvalidResourceException(self.logical_id, INVALID_ERROR)

        if not SwaggerEditor.is_valid(self.definition_body):
            raise InvalidResourceException(
                self.logical_id,
                "Unable to add Cors configuration because "
                "'DefinitionBody' does not contain a valid Swagger definition.",
            )

        if properties.AllowCredentials is True and properties.AllowOrigin == _CORS_WILDCARD:
            raise InvalidResourceException(
                self.logical_id,
                "Unable to add Cors configuration because "
                "'AllowCredentials' can not be true when "
                "'AllowOrigin' is \"'*'\" or not set",
            )

        editor = SwaggerEditor(self.definition_body)
        for path in editor.iter_on_path():
            try:
                editor.add_cors(
                    path,
                    properties.AllowOrigin,
                    properties.AllowHeaders,
                    properties.AllowMethods,
                    max_age=properties.MaxAge,
                    allow_credentials=properties.AllowCredentials,
                )
            except InvalidTemplateException as ex:
                raise InvalidResourceException(self.logical_id, ex.message)

        # Assign the Swagger back to template
        self.definition_body = editor.swagger

    def _add_binary_media_types(self):
        """
        Add binary media types to Swagger
        """

        if not self.binary_media:
            return

        # We don't raise an error here like we do for similar cases because that would be backwards incompatible
        if self.binary_media and not self.definition_body:
            return

        editor = SwaggerEditor(self.definition_body)
        editor.add_binary_media_types(self.binary_media)

        # Assign the Swagger back to template
        self.definition_body = editor.swagger

    def _add_auth(self):
        """
        Add Auth configuration to the Swagger file, if necessary
        """

        if not self.auth:
            return

        if self.auth and not self.definition_body:
            raise InvalidResourceException(
                self.logical_id, "Auth works only with inline Swagger specified in " "'DefinitionBody' property."
            )

        # Make sure keys in the dict are recognized
        if not all(key in AuthProperties._fields for key in self.auth.keys()):
            raise InvalidResourceException(self.logical_id, "Invalid value for 'Auth' property")

        if not SwaggerEditor.is_valid(self.definition_body):
            raise InvalidResourceException(
                self.logical_id,
                "Unable to add Auth configuration because "
                "'DefinitionBody' does not contain a valid Swagger definition.",
            )
        swagger_editor = SwaggerEditor(self.definition_body)
        auth_properties = AuthProperties(**self.auth)
        authorizers = self._get_authorizers(auth_properties.Authorizers, auth_properties.DefaultAuthorizer)

        if authorizers:
            swagger_editor.add_authorizers_security_definitions(authorizers)
            self._set_default_authorizer(
                swagger_editor,
                authorizers,
                auth_properties.DefaultAuthorizer,
                auth_properties.AddDefaultAuthorizerToCorsPreflight,
                auth_properties.Authorizers,
            )

        if auth_properties.ApiKeyRequired:
            swagger_editor.add_apikey_security_definition()
            self._set_default_apikey_required(swagger_editor)

        if auth_properties.ResourcePolicy:
            for path in swagger_editor.iter_on_path():
                swagger_editor.add_resource_policy(auth_properties.ResourcePolicy, path, self.stage_name)
            if auth_properties.ResourcePolicy.get("CustomStatements"):
                swagger_editor.add_custom_statements(auth_properties.ResourcePolicy.get("CustomStatements"))

        self.definition_body = self._openapi_postprocess(swagger_editor.swagger)

    def _construct_usage_plan(self, rest_api_stage=None):
        """Constructs and returns the ApiGateway UsagePlan, ApiGateway UsagePlanKey, ApiGateway ApiKey for Auth.

        :param model.apigateway.ApiGatewayStage stage: the stage of rest api
        :returns: UsagePlan, UsagePlanKey, ApiKey for this rest Api
        :rtype: model.apigateway.ApiGatewayUsagePlan, model.apigateway.ApiGatewayUsagePlanKey,
                model.apigateway.ApiGatewayApiKey
        """
        create_usage_plans_accepted_values = ["SHARED", "PER_API", "NONE"]
        if not self.auth:
            return []
        auth_properties = AuthProperties(**self.auth)
        if auth_properties.UsagePlan is None:
            return []
        usage_plan_properties = auth_properties.UsagePlan
        # throws error if UsagePlan is not a dict
        if not isinstance(usage_plan_properties, dict):
            raise InvalidResourceException(self.logical_id, "'UsagePlan' must be a dictionary")
        # throws error if the property invalid/ unsupported for UsagePlan
        if not all(key in UsagePlanProperties._fields for key in usage_plan_properties.keys()):
            raise InvalidResourceException(self.logical_id, "Invalid property for 'UsagePlan'")

        create_usage_plan = usage_plan_properties.get("CreateUsagePlan")
        usage_plan = None
        api_key = None
        usage_plan_key = None

        if create_usage_plan is None:
            raise InvalidResourceException(self.logical_id, "'CreateUsagePlan' is a required field for UsagePlan.")
        if create_usage_plan not in create_usage_plans_accepted_values:
            raise InvalidResourceException(
                self.logical_id, "'CreateUsagePlan' accepts one of {}.".format(create_usage_plans_accepted_values)
            )

        if create_usage_plan == "NONE":
            return []

        # create usage plan for this api only
        elif usage_plan_properties.get("CreateUsagePlan") == "PER_API":
            usage_plan_logical_id = self.logical_id + "UsagePlan"
            usage_plan = ApiGatewayUsagePlan(
                logical_id=usage_plan_logical_id,
                depends_on=[self.logical_id],
                attributes=self.passthrough_resource_attributes,
            )
            api_stages = list()
            api_stage = dict()
            api_stage["ApiId"] = ref(self.logical_id)
            api_stage["Stage"] = ref(rest_api_stage.logical_id)
            api_stages.append(api_stage)
            usage_plan.ApiStages = api_stages

            api_key = self._construct_api_key(usage_plan_logical_id, create_usage_plan, rest_api_stage)
            usage_plan_key = self._construct_usage_plan_key(usage_plan_logical_id, create_usage_plan, api_key)

        # create a usage plan for all the Apis
        elif create_usage_plan == "SHARED":
            LOG.info("Creating SHARED usage plan for all the Apis")
            usage_plan_logical_id = "ServerlessUsagePlan"
            if self.logical_id not in self.shared_api_usage_plan.depends_on_shared:
                self.shared_api_usage_plan.depends_on_shared.append(self.logical_id)
            usage_plan = ApiGatewayUsagePlan(
                logical_id=usage_plan_logical_id,
                depends_on=self.shared_api_usage_plan.depends_on_shared,
                attributes=self.shared_api_usage_plan.get_combined_resource_attributes(
                    self.passthrough_resource_attributes, self.template_conditions
                ),
            )
            api_stage = dict()
            api_stage["ApiId"] = ref(self.logical_id)
            api_stage["Stage"] = ref(rest_api_stage.logical_id)
            if api_stage not in self.shared_api_usage_plan.api_stages_shared:
                self.shared_api_usage_plan.api_stages_shared.append(api_stage)
            usage_plan.ApiStages = self.shared_api_usage_plan.api_stages_shared

            api_key = self._construct_api_key(usage_plan_logical_id, create_usage_plan, rest_api_stage)
            usage_plan_key = self._construct_usage_plan_key(usage_plan_logical_id, create_usage_plan, api_key)

        if usage_plan_properties.get("UsagePlanName"):
            usage_plan.UsagePlanName = usage_plan_properties.get("UsagePlanName")
        if usage_plan_properties.get("Description"):
            usage_plan.Description = usage_plan_properties.get("Description")
        if usage_plan_properties.get("Quota"):
            usage_plan.Quota = usage_plan_properties.get("Quota")
        if usage_plan_properties.get("Tags"):
            usage_plan.Tags = usage_plan_properties.get("Tags")
        if usage_plan_properties.get("Throttle"):
            usage_plan.Throttle = usage_plan_properties.get("Throttle")
        return usage_plan, api_key, usage_plan_key

    def _construct_api_key(self, usage_plan_logical_id, create_usage_plan, rest_api_stage):
        """
        :param usage_plan_logical_id: String
        :param create_usage_plan: String
        :param rest_api_stage: model.apigateway.ApiGatewayStage stage: the stage of rest api
        :return: api_key model.apigateway.ApiGatewayApiKey resource which is created for the given usage plan
        """
        if create_usage_plan == "SHARED":
            # create an api key resource for all the apis
            LOG.info("Creating api key resource for all the Apis from SHARED usage plan")
            api_key_logical_id = "ServerlessApiKey"
            api_key = ApiGatewayApiKey(
                logical_id=api_key_logical_id,
                depends_on=[usage_plan_logical_id],
                attributes=self.shared_api_usage_plan.get_combined_resource_attributes(
                    self.passthrough_resource_attributes, self.template_conditions
                ),
            )
            api_key.Enabled = True
            stage_key = dict()
            stage_key["RestApiId"] = ref(self.logical_id)
            stage_key["StageName"] = ref(rest_api_stage.logical_id)
            if stage_key not in self.shared_api_usage_plan.stage_keys_shared:
                self.shared_api_usage_plan.stage_keys_shared.append(stage_key)
            api_key.StageKeys = self.shared_api_usage_plan.stage_keys_shared
        # for create_usage_plan = "PER_API"
        else:
            # create an api key resource for this api
            api_key_logical_id = self.logical_id + "ApiKey"
            api_key = ApiGatewayApiKey(
                logical_id=api_key_logical_id,
                depends_on=[usage_plan_logical_id],
                attributes=self.passthrough_resource_attributes,
            )
            api_key.Enabled = True
            stage_keys = list()
            stage_key = dict()
            stage_key["RestApiId"] = ref(self.logical_id)
            stage_key["StageName"] = ref(rest_api_stage.logical_id)
            stage_keys.append(stage_key)
            api_key.StageKeys = stage_keys
        return api_key

    def _construct_usage_plan_key(self, usage_plan_logical_id, create_usage_plan, api_key):
        """
        :param usage_plan_logical_id: String
        :param create_usage_plan: String
        :param api_key: model.apigateway.ApiGatewayApiKey resource
        :return: model.apigateway.ApiGatewayUsagePlanKey resource that contains the mapping between usage plan and api key
        """
        if create_usage_plan == "SHARED":
            # create a mapping between api key and the usage plan
            usage_plan_key_logical_id = "ServerlessUsagePlanKey"
            resource_attributes = self.shared_api_usage_plan.get_combined_resource_attributes(
                self.passthrough_resource_attributes, self.template_conditions
            )
        # for create_usage_plan = "PER_API"
        else:
            # create a mapping between api key and the usage plan
            usage_plan_key_logical_id = self.logical_id + "UsagePlanKey"
            resource_attributes = self.passthrough_resource_attributes

        usage_plan_key = ApiGatewayUsagePlanKey(
            logical_id=usage_plan_key_logical_id,
            depends_on=[api_key.logical_id],
            attributes=resource_attributes,
        )
        usage_plan_key.KeyId = ref(api_key.logical_id)
        usage_plan_key.KeyType = "API_KEY"
        usage_plan_key.UsagePlanId = ref(usage_plan_logical_id)

        return usage_plan_key

    def _add_gateway_responses(self):
        """
        Add Gateway Response configuration to the Swagger file, if necessary
        """

        if not self.gateway_responses:
            return

        if self.gateway_responses and not self.definition_body:
            raise InvalidResourceException(
                self.logical_id,
                "GatewayResponses works only with inline Swagger specified in " "'DefinitionBody' property.",
            )

        # Make sure keys in the dict are recognized
        for responses_key, responses_value in self.gateway_responses.items():
            if is_intrinsic(responses_value):
                # TODO: Add intrinsic support for this field.
                raise InvalidResourceException(
                    self.logical_id,
                    "Unable to set GatewayResponses attribute because "
                    "intrinsic functions are not supported for this field.",
                )
            elif not isinstance(responses_value, dict):
                raise InvalidResourceException(
                    self.logical_id,
                    "Invalid property type '{}' for GatewayResponses. "
                    "Expected an object of type 'GatewayResponse'.".format(type(responses_value).__name__),
                )
            for response_key in responses_value.keys():
                if response_key not in GatewayResponseProperties:
                    raise InvalidResourceException(
                        self.logical_id,
                        "Invalid property '{}' in 'GatewayResponses' property '{}'.".format(
                            response_key, responses_key
                        ),
                    )

        if not SwaggerEditor.is_valid(self.definition_body):
            raise InvalidResourceException(
                self.logical_id,
                "Unable to add Auth configuration because "
                "'DefinitionBody' does not contain a valid Swagger definition.",
            )

        swagger_editor = SwaggerEditor(self.definition_body)

        # The dicts below will eventually become part of swagger/openapi definition, thus requires using Py27Dict()
        gateway_responses = Py27Dict()
        for response_type, response in self.gateway_responses.items():
            gateway_responses[response_type] = ApiGatewayResponse(
                api_logical_id=self.logical_id,
                response_parameters=response.get("ResponseParameters", Py27Dict()),
                response_templates=response.get("ResponseTemplates", Py27Dict()),
                status_code=response.get("StatusCode", None),
            )

        if gateway_responses:
            swagger_editor.add_gateway_responses(gateway_responses)

        # Assign the Swagger back to template
        self.definition_body = swagger_editor.swagger

    def _add_models(self):
        """
        Add Model definitions to the Swagger file, if necessary
        :return:
        """

        if not self.models:
            return

        if self.models and not self.definition_body:
            raise InvalidResourceException(
                self.logical_id, "Models works only with inline Swagger specified in " "'DefinitionBody' property."
            )

        if not SwaggerEditor.is_valid(self.definition_body):
            raise InvalidResourceException(
                self.logical_id,
                "Unable to add Models definitions because "
                "'DefinitionBody' does not contain a valid Swagger definition.",
            )

        if not all(isinstance(model, dict) for model in self.models.values()):
            raise InvalidResourceException(self.logical_id, "Invalid value for 'Models' property")

        swagger_editor = SwaggerEditor(self.definition_body)
        swagger_editor.add_models(self.models)

        # Assign the Swagger back to template

        self.definition_body = self._openapi_postprocess(swagger_editor.swagger)

    def _openapi_postprocess(self, definition_body):
        """
        Convert definitions to openapi 3 in definition body if OpenApiVersion flag is specified.

        If the is swagger defined in the definition body, we treat it as a swagger spec and do not
        make any openapi 3 changes to it
        """
        if definition_body.get("swagger") is not None:
            return definition_body

        if definition_body.get("openapi") is not None and self.open_api_version is None:
            self.open_api_version = definition_body.get("openapi")

        if self.open_api_version and SwaggerEditor.safe_compare_regex_with_string(
            SwaggerEditor.get_openapi_version_3_regex(), self.open_api_version
        ):
            if definition_body.get("securityDefinitions"):
                components = definition_body.get("components", Py27Dict())
                components["securitySchemes"] = definition_body["securityDefinitions"]
                definition_body["components"] = components
                del definition_body["securityDefinitions"]
            if definition_body.get("definitions"):
                components = definition_body.get("components", Py27Dict())
                components["schemas"] = definition_body["definitions"]
                definition_body["components"] = components
                del definition_body["definitions"]
            # removes `consumes` and `produces` options for CORS in openapi3 and
            # adds `schema` for the headers in responses for openapi3
            paths = definition_body.get("paths")
            if paths:
                for path, path_item in paths.items():
                    SwaggerEditor.validate_path_item_is_dict(path_item, path)
                    if path_item.get("options"):
                        options = path_item.get("options").copy()
                        for field, field_val in options.items():
                            # remove unsupported produces and consumes in options for openapi3
                            if field in ["produces", "consumes"]:
                                del definition_body["paths"][path]["options"][field]
                            # add schema for the headers in options section for openapi3
                            if field in ["responses"]:
<<<<<<< HEAD
                                options_path = definition_body["paths"][path]["options"]
                                if (
                                    options_path
                                    and options_path.get(field).get("200")
                                    and options_path.get(field).get("200").get("headers")
                                ):
                                    headers = definition_body["paths"][path]["options"][field]["200"]["headers"]
                                    for header in headers.keys():
                                        header_value = Py27Dict()
                                        header_value["schema"] = definition_body["paths"][path]["options"][field][
                                            "200"
                                        ]["headers"][header]
=======
                                SwaggerEditor.validate_is_dict(
                                    field_val,
                                    "Value of responses in options method for path {} must be a "
                                    "dictionary according to Swagger spec.".format(path),
                                )
                                if field_val.get("200") and field_val.get("200").get("headers"):
                                    headers = field_val["200"]["headers"]
                                    for header, header_val in headers.items():
                                        new_header_val_with_schema = {"schema": header_val}
>>>>>>> 78d641b6
                                        definition_body["paths"][path]["options"][field]["200"]["headers"][
                                            header
                                        ] = new_header_val_with_schema

        return definition_body

    def _get_authorizers(self, authorizers_config, default_authorizer=None):
        # The dict below will eventually become part of swagger/openapi definition, thus requires using Py27Dict()
        authorizers = Py27Dict()
        if default_authorizer == "AWS_IAM":
            authorizers[default_authorizer] = ApiGatewayAuthorizer(
                api_logical_id=self.logical_id, name=default_authorizer, is_aws_iam_authorizer=True
            )

        if not authorizers_config:
            if "AWS_IAM" in authorizers:
                return authorizers
            return None

        if not isinstance(authorizers_config, dict):
            raise InvalidResourceException(self.logical_id, "Authorizers must be a dictionary.")

        for authorizer_name, authorizer in authorizers_config.items():
            if not isinstance(authorizer, dict):
                raise InvalidResourceException(
                    self.logical_id, "Authorizer %s must be a dictionary." % (authorizer_name)
                )

            authorizers[authorizer_name] = ApiGatewayAuthorizer(
                api_logical_id=self.logical_id,
                name=authorizer_name,
                user_pool_arn=authorizer.get("UserPoolArn"),
                function_arn=authorizer.get("FunctionArn"),
                identity=authorizer.get("Identity"),
                function_payload_type=authorizer.get("FunctionPayloadType"),
                function_invoke_role=authorizer.get("FunctionInvokeRole"),
                authorization_scopes=authorizer.get("AuthorizationScopes"),
            )
        return authorizers

    def _get_permission(self, authorizer_name, authorizer_lambda_function_arn):
        """Constructs and returns the Lambda Permission resource allowing the Authorizer to invoke the function.

        :returns: the permission resource
        :rtype: model.lambda_.LambdaPermission
        """
        rest_api = ApiGatewayRestApi(self.logical_id, depends_on=self.depends_on, attributes=self.resource_attributes)
        api_id = rest_api.get_runtime_attr("rest_api_id")

        partition = ArnGenerator.get_partition_name()
        resource = "${__ApiId__}/authorizers/*"
        source_arn = fnSub(
            ArnGenerator.generate_arn(partition=partition, service="execute-api", resource=resource),
            {"__ApiId__": api_id},
        )

        lambda_permission = LambdaPermission(
            self.logical_id + authorizer_name + "AuthorizerPermission", attributes=self.passthrough_resource_attributes
        )
        lambda_permission.Action = "lambda:InvokeFunction"
        lambda_permission.FunctionName = authorizer_lambda_function_arn
        lambda_permission.Principal = "apigateway.amazonaws.com"
        lambda_permission.SourceArn = source_arn

        return lambda_permission

    def _construct_authorizer_lambda_permission(self):
        if not self.auth:
            return []

        auth_properties = AuthProperties(**self.auth)
        authorizers = self._get_authorizers(auth_properties.Authorizers)

        if not authorizers:
            return []

        permissions = []

        for authorizer_name, authorizer in authorizers.items():
            # Construct permissions for Lambda Authorizers only
            if not authorizer.function_arn:
                continue

            permission = self._get_permission(authorizer_name, authorizer.function_arn)
            permissions.append(permission)

        return permissions

    def _set_default_authorizer(
        self, swagger_editor, authorizers, default_authorizer, add_default_auth_to_preflight=True, api_authorizers=None
    ):
        if not default_authorizer:
            return

        if not isinstance(default_authorizer, string_types):
            raise InvalidResourceException(
                self.logical_id,
                "DefaultAuthorizer is not a string.",
            )

        if not authorizers.get(default_authorizer) and default_authorizer != "AWS_IAM":
            raise InvalidResourceException(
                self.logical_id,
                "Unable to set DefaultAuthorizer because '"
                + default_authorizer
                + "' was not defined in 'Authorizers'.",
            )

        for path in swagger_editor.iter_on_path():
            swagger_editor.set_path_default_authorizer(
                path,
                default_authorizer,
                authorizers=authorizers,
                add_default_auth_to_preflight=add_default_auth_to_preflight,
                api_authorizers=api_authorizers,
            )

    def _set_default_apikey_required(self, swagger_editor):
        for path in swagger_editor.iter_on_path():
            swagger_editor.set_path_default_apikey_required(path)

    def _set_endpoint_configuration(self, rest_api, value):
        """
        Sets endpoint configuration property of AWS::ApiGateway::RestApi resource
        :param rest_api: RestApi resource
        :param string/dict value: Value to be set
        """
        if isinstance(value, dict) and value.get("Type"):
            rest_api.Parameters = {"endpointConfigurationTypes": value.get("Type")}
            rest_api.EndpointConfiguration = {"Types": [value.get("Type")]}
            if "VPCEndpointIds" in value.keys():
                rest_api.EndpointConfiguration["VpcEndpointIds"] = value.get("VPCEndpointIds")
        else:
            rest_api.EndpointConfiguration = {"Types": [value]}
            rest_api.Parameters = {"endpointConfigurationTypes": value}<|MERGE_RESOLUTION|>--- conflicted
+++ resolved
@@ -994,20 +994,6 @@
                                 del definition_body["paths"][path]["options"][field]
                             # add schema for the headers in options section for openapi3
                             if field in ["responses"]:
-<<<<<<< HEAD
-                                options_path = definition_body["paths"][path]["options"]
-                                if (
-                                    options_path
-                                    and options_path.get(field).get("200")
-                                    and options_path.get(field).get("200").get("headers")
-                                ):
-                                    headers = definition_body["paths"][path]["options"][field]["200"]["headers"]
-                                    for header in headers.keys():
-                                        header_value = Py27Dict()
-                                        header_value["schema"] = definition_body["paths"][path]["options"][field][
-                                            "200"
-                                        ]["headers"][header]
-=======
                                 SwaggerEditor.validate_is_dict(
                                     field_val,
                                     "Value of responses in options method for path {} must be a "
@@ -1016,8 +1002,8 @@
                                 if field_val.get("200") and field_val.get("200").get("headers"):
                                     headers = field_val["200"]["headers"]
                                     for header, header_val in headers.items():
-                                        new_header_val_with_schema = {"schema": header_val}
->>>>>>> 78d641b6
+                                        new_header_val_with_schema = Py27Dict()
+                                        new_header_val_with_schema["schema"] = header_val
                                         definition_body["paths"][path]["options"][field]["200"]["headers"][
                                             header
                                         ] = new_header_val_with_schema
